--- conflicted
+++ resolved
@@ -11,19 +11,11 @@
 
 ** About this pymupdf-tq branch
    In this branch an alternative pdf-tools server, which is [[https://pymupdf.readthedocs.io/en/latest/][PyMuPDF]] based and
-<<<<<<< HEAD
-   accordingly written in python, is being developed. The goal for of this
-   branch is to 'lower the bar' for maintaining and extending pdf-tools. Now the
-   rather 'demanding' requirement of having a very good knowledge of the C
-   programming language for extending the pdf-tools server, now gets 'lowered'
-   to a requirement of merely having a very limited knowledge of the python
-=======
    accordingly written in python, is being developed. The goal of this branch is
    to 'lower the bar' for maintaining and extending pdf-tools. The rather
    'demanding' requirement of having a very good knowledge of the C programming
    language for extending the pdf-tools server, now gets 'lowered' to a
    requirement of merely having a very limited knowledge of the python
->>>>>>> 31e84dd8
    programming language. In combination with some moderate knowledge of Emacs
    lisp for extending the client, this opens the possibility to quite
    straightforwardly implement line and arrow annotation features. Additionally,
@@ -33,15 +25,6 @@
    cursor).
 
    With the help of the more then excellent [[https://pymupdf.readthedocs.io/en/latest/][PyMuPDF documentation]], writing the
-<<<<<<< HEAD
-   python code for these features should be quite straightforward. However
-   writing the elisp/client code could be tricky. But enthusiastic hackers can
-   always count on help from the community. A least the author of the initial
-   code for this backend (and the [[https://elpa.gnu.org/devel/sketch-mode.html][sketch-mode]] package and several other Emacs
-   packages), generously offers his full assistance.
-
-   If you would like to hack on pdf-tools/this backend, then a kinds of
-=======
    python code for these features should be quite straightforward. Writing the
    elisp/client code could be tricky, but enthusiastic hackers can always count
    on help from the community. At least the author of the initial code for this
@@ -49,7 +32,6 @@
    generously offers his full assistance.
 
    If you would like to hack on pdf-tools/this backend, then a kind of
->>>>>>> 31e84dd8
    development tips and comments can be found in [[../../wiki/PyMuPDF-backend][the wiki section]].
 
 *** Acknowledgements
@@ -77,17 +59,10 @@
       (pdf-tools :location (recipe
                             :fetcher github
                             :repo "dalanicolai/pdf-tools"
-<<<<<<< HEAD
                             :branch "pymupdf-tq"
                             :files ("lisp/*.el"
                                     "README"
-                                    "pymupdf-tq-server/*.py"
-=======
-                            :branch "tq-interpreter"
-                            :files ("lisp/*.el"
-                                    "README"
                                     "vimura-server/*.py"
->>>>>>> 31e84dd8
                                     ("build" "Makefile")
                                     ("build" "server")
                                     (:exclude "lisp/tablist.el" "lisp/tablist-filter.el"))))
@@ -112,11 +87,8 @@
     The PyMuPDF backend currently only selects/activates per word (instead of
     per character, e.g. for highlighting). Selection per character would be
     perfectly possible but requires a little extra python code to be written.
-<<<<<<< HEAD
     Also in some documents selection does not work totally as expected, this
     might be fixable (a possible fix has been suggested [[https://github.com/pymupdf/PyMuPDF/discussions/1451#discussioncomment-1814271][here]]).
-=======
->>>>>>> 31e84dd8
    
 ** About this package
    PDF Tools is, among other things, a replacement of DocView for PDF
