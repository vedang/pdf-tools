--- conflicted
+++ resolved
@@ -62,8 +62,6 @@
   "Extract infos from pdf-files via a helper process."
   :group 'pdf-tools)
 
-<<<<<<< HEAD
-=======
 (defcustom pdf-info-default-backend 'epdfinfo
   "The default backend for pdf-tools.
 When this value is `epdfinfo' then use the original epdfinfo
@@ -75,7 +73,6 @@
 The two servers provide different features, see the pdf-tools
 README for more information.")
 
->>>>>>> 31e84dd8
 (defcustom pdf-tools-server 'epdfinfo
   "Backend for accessing pdf files.
 
@@ -278,21 +275,11 @@
   (interactive)
   (when (and pdf-info--queue (listp pdf-info--queue))
     (tq-close pdf-info--queue))
-<<<<<<< HEAD
-  (let ((new-value (if (eq pdf-tools-server 'epdfinfo)
-                       'vimura
-                     'epdfinfo)))
-    (setq pdf-info-epdfinfo-program (pcase new-value
-                                      ('vimura pdf-info-vimura-program)
-                                      ('epdfinfo "/home/dalanicolai/spacemacs/elpa/27.2/develop/pdf-tools-20211210.51/epdfinfo")))
-    (setq pdf-tools-server (print new-value))))
-=======
   (setq pdf-info-current-backend (print (if (eq pdf-info-current-backend 'epdfinfo)
                                             'vimura
                                           'epdfinfo)))
   (when (eq pdf-info-current-backend 'vimura)
     (require 'pdf-script)))
->>>>>>> 31e84dd8
 
 ;; * ================================================================== *
 ;; * Process handling
@@ -393,12 +380,8 @@
       (when (eq pdf-info-restart-process-p 'ask)
         (setq pdf-info-restart-process-p nil))
       (error "The epdfinfo server quit"))
-<<<<<<< HEAD
-    (pdf-info-check-epdfinfo)
-=======
     ;; (pdf-info-check-epdfinfo)
     (setenv "PYTHONSTARTUP" "/home/dalanicolai/test/python-tq-startup.el")
->>>>>>> 31e84dd8
     (let* (
            ;; (process-connection-type)    ;Avoid 4096 Byte bug #12440.
            (default-directory "~")
